--- conflicted
+++ resolved
@@ -10,11 +10,7 @@
 
 from blocks.graph import ComputationGraph
 from blocks.utils import named_copy, shared_floatx
-<<<<<<< HEAD
-from blocks.snippets import L2_norm
-=======
 from blocks.theano_expressions import L2_norm
->>>>>>> 210dcb42
 
 logger = logging.getLogger(__name__)
 
@@ -185,26 +181,18 @@
 
         self.total_gradient_norm = named_copy(L2_norm(self.gradients.values()),
                                               "total_gradient_norm")
-<<<<<<< HEAD
         self.steps = self.step_rule.compute_steps(self.gradients)
         self.total_step_norm = named_copy(L2_norm(self.steps.values()),
                                           "total_step_norm")
-=======
->>>>>>> 210dcb42
 
     def initialize(self):
         logger.info("Initializing the training algorithm")
         all_updates = self.updates
-        steps = self.step_rule.compute_steps(self.gradients)
         # Note: the gradients are computed in the same order in which
         # the parameters were given. Keep it like that to ensure
         # reproducibility.
         for param in self.params:
-<<<<<<< HEAD
             all_updates.append((param, param + self.steps[param]))
-=======
-            all_updates.append((param, param + steps[param]))
->>>>>>> 210dcb42
         self._function = theano.function(self.inputs, [], updates=all_updates)
         logger.info("The training algorithm is initialized")
 
@@ -231,12 +219,7 @@
         param : :class:`~tensor.TensorSharedVariable`
             The parameter.
         gradient : :class:`~tensor.TensorVariable`
-<<<<<<< HEAD
-            The expression for the gradient of the cost with respect to
-            the parameter.
-=======
             The gradient of the cost with respect to the parameter.
->>>>>>> 210dcb42
 
         Returns
         -------
@@ -253,12 +236,8 @@
 
         Parameters
         ----------
-<<<<<<< HEAD
-        gradients : dict of (:class:`~tensor.TensorSharedVariable`
-=======
         gradients : :class:`~OrderedDict` of
                     (:class:`~tensor.TensorSharedVariable`
->>>>>>> 210dcb42
                     :class:`~tensor.TensorVariable`) pairs
             A dictionary. The keys are the optimized parameters, the values
             are the expressions for the gradients of the cost with respect
@@ -266,21 +245,12 @@
 
         Returns
         -------
-<<<<<<< HEAD
-        A dictionary of the same form as `gradient`, with the proposed
-        steps as values.
-
-        """
-        return {param: self.compute_step(param, gradients[param])
-                for param in gradients}
-=======
         An ordered dictionary of the same form as `gradient`, with the
         proposed steps as values.
 
         """
         return OrderedDict((param, self.compute_step(param, gradients[param]))
                            for param in gradients)
->>>>>>> 210dcb42
 
     def additional_updates(self):
         """Return updates to be done in addition to parameter modification.
@@ -341,14 +311,9 @@
         norm = L2_norm(gradients.values())
         multiplier = tensor.switch(norm < self.threshold,
                                    1, self.threshold / norm)
-<<<<<<< HEAD
-        return dict((param, gradient * multiplier)
-                    for param, gradient in gradients.items())
-=======
         return OrderedDict(
             (param, gradient * multiplier)
             for param, gradient in gradients.items())
->>>>>>> 210dcb42
 
 
 class CompositeRule(StepRule):
