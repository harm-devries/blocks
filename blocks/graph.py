--- conflicted
+++ resolved
@@ -294,7 +294,6 @@
     for variable in variables:
         replace[variable] = (variable +
                              rng.normal(variable.shape, std=level))
-<<<<<<< HEAD
     return graph.replace(replace)
 
 
@@ -373,42 +372,4 @@
         new_param = new_params[i:j].reshape(shape)
         new_param.tag = param.tag
         replacements[param] = new_param
-    return graph.replace(replacements)
-
-
-class VariableRole(object):
-    def __str__(self):
-        return self.__class__.__name__[:-4].upper()
-
-
-class InputRole(VariableRole):
-    pass
-
-INPUT = InputRole()
-
-
-class OutputRole(VariableRole):
-    pass
-
-OUTPUT = OutputRole
-
-
-class CostRole(VariableRole):
-    pass
-
-COST = CostRole()
-
-
-class ParameterRole(VariableRole):
-    pass
-
-PARAMETER = ParameterRole()
-
-
-class AuxiliaryRole(VariableRole):
-    pass
-
-AUXILIARY = AuxiliaryRole()
-=======
-    return graph.replace(replace)
->>>>>>> dffd52f7
+    return graph.replace(replacements)