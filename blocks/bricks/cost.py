--- conflicted
+++ resolved
@@ -1,22 +1,15 @@
-<<<<<<< HEAD
 from abc import ABCMeta, abstractmethod
 
-=======
 import theano
->>>>>>> c152a8f1
 from theano import tensor
 from six import add_metaclass
 
 from blocks.bricks import application, Brick
 
-
-<<<<<<< HEAD
-@add_metaclass(ABCMeta)
-=======
 floatX = theano.config.floatX
 
 
->>>>>>> c152a8f1
+@add_metaclass(ABCMeta)
 class Cost(Brick):
     @abstractmethod
     @application
