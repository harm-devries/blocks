# -*- coding: utf-8 -*-
import copy
import inspect
import logging
from functools import wraps

from picklable_itertools.extras import equizip
import numpy
import theano
from theano import tensor, Variable

from blocks.bricks import Initializable, Logistic, Tanh, Linear
from blocks.bricks.base import Application, application, Brick, lazy
from blocks.initialization import NdarrayInitialization
from blocks.roles import add_role, WEIGHT, INITIAL_STATE
from blocks.utils import (pack, shared_floatx_nans, shared_floatx_zeros,
                          dict_union, dict_subset, is_shared_variable)
from blocks.bricks.parallel import Fork

logger = logging.getLogger()

unknown_scan_input = """

Your function uses a non-shared variable other than those given \
by scan explicitly. That can significantly slow down `tensor.grad` \
call. Did you forget to declare it in `contexts`?"""


class BaseRecurrent(Brick):
    """Base class for brick with recurrent application method."""
    has_bias = False

    @application
    def initial_states(self, batch_size, *args, **kwargs):
        r"""Return initial states for an application call.

        Default implementation assumes that the recurrent application
        method is called `apply`. It fetches the state names
        from `apply.states` and a returns a zero matrix for each of them.

        :class:`SimpleRecurrent`, :class:`LSTM` and :class:`GatedRecurrent`
        override this method  with trainable initial states initialized
        with zeros.

        Parameters
        ----------
        batch_size : int
            The batch size.
        \*args
            The positional arguments of the application call.
        \*\*kwargs
            The keyword arguments of the application call.

        """
        result = []
        for state in self.apply.states:
            dim = self.get_dim(state)
            if dim == 0:
                result.append(tensor.zeros((batch_size,)))
            else:
                result.append(tensor.zeros((batch_size, dim)))
        return result

    @initial_states.property('outputs')
    def initial_states_outputs(self):
        return self.apply.states


def recurrent(*args, **kwargs):
    """Wraps an apply method to allow its iterative application.

    This decorator allows you to implement only one step of a recurrent
    network and enjoy applying it to sequences for free. The idea behind is
    that its most general form information flow of an RNN can be described
    as follows: depending on the context and driven by input sequences the
    RNN updates its states and produces output sequences.

    Given a method describing one step of an RNN and a specification
    which of its inputs are the elements of the input sequence,
    which are the states and which are the contexts, this decorator
    returns an application method which implements the whole RNN loop.
    The returned application method also has additional parameters,
    see documentation of the `recurrent_apply` inner function below.

    Parameters
    ----------
    sequences : list of strs
        Specifies which of the arguments are elements of input sequences.
    states : list of strs
        Specifies which of the arguments are the states.
    contexts : list of strs
        Specifies which of the arguments are the contexts.
    outputs : list of strs
        Names of the outputs. The outputs whose names match with those
        in the `state` parameter are interpreted as next step states.

    Returns
    -------
    recurrent_apply : :class:`~blocks.bricks.base.Application`
        The new application method that applies the RNN to sequences.

    See Also
    --------
    :doc:`The tutorial on RNNs </rnn>`

    """
    def recurrent_wrapper(application_function):
        arg_spec = inspect.getargspec(application_function)
        arg_names = arg_spec.args[1:]

        @wraps(application_function)
        def recurrent_apply(brick, application, application_call,
                            *args, **kwargs):
            """Iterates a transition function.

            Parameters
            ----------
            iterate : bool
                If ``True`` iteration is made. By default ``True``.
            reverse : bool
                If ``True``, the sequences are processed in backward
                direction. ``False`` by default.
            return_initial_states : bool
                If ``True``, initial states are included in the returned
                state tensors. ``False`` by default.

            """
            # Extract arguments related to iteration and immediately relay the
            # call to the wrapped function if `iterate=False`
            iterate = kwargs.pop('iterate', True)
            if not iterate:
                return application_function(brick, *args, **kwargs)
            reverse = kwargs.pop('reverse', False)
            return_initial_states = kwargs.pop('return_initial_states', False)

            # Push everything to kwargs
            for arg, arg_name in zip(args, arg_names):
                kwargs[arg_name] = arg

            # Make sure that all arguments for scan are tensor variables
            scan_arguments = (application.sequences + application.states +
                              application.contexts)
            for arg in scan_arguments:
                if arg in kwargs:
                    if kwargs[arg] is None:
                        del kwargs[arg]
                    else:
                        kwargs[arg] = tensor.as_tensor_variable(kwargs[arg])

            # Check which sequence and contexts were provided
            sequences_given = dict_subset(kwargs, application.sequences,
                                          must_have=False)
            contexts_given = dict_subset(kwargs, application.contexts,
                                         must_have=False)

            # Determine number of steps and batch size.
            if len(sequences_given):
                # TODO Assumes 1 time dim!
                shape = list(sequences_given.values())[0].shape
                if not iterate:
                    batch_size = shape[0]
                else:
                    n_steps = shape[0]
                    batch_size = shape[1]
            else:
                # TODO Raise error if n_steps and batch_size not found?
                n_steps = kwargs.pop('n_steps')
                batch_size = kwargs.pop('batch_size')

            # Handle the rest kwargs
            rest_kwargs = {key: value for key, value in kwargs.items()
                           if key not in scan_arguments}
            for value in rest_kwargs.values():
                if (isinstance(value, Variable) and not
                        is_shared_variable(value)):
                    logger.warning("unknown input {}".format(value) +
                                   unknown_scan_input)

            # Ensure that all initial states are available.
            initial_states = brick.initial_states(batch_size, as_dict=True,
                                                  *args, **kwargs)
            for state_name in application.states:
                dim = brick.get_dim(state_name)
                if state_name in kwargs:
                    if isinstance(kwargs[state_name], NdarrayInitialization):
                        kwargs[state_name] = tensor.alloc(
                            kwargs[state_name].generate(brick.rng, (1, dim)),
                            batch_size, dim)
                    elif isinstance(kwargs[state_name], Application):
                        kwargs[state_name] = (
                            kwargs[state_name](state_name, batch_size,
                                               *args, **kwargs))
                else:
                    try:
                        kwargs[state_name] = initial_states[state_name]
                    except KeyError:
                        raise KeyError(
                            "no initial state for '{}' of the brick {}".format(
                                state_name, brick.name))
            states_given = dict_subset(kwargs, application.states)

            # Theano issue 1772
            for name, state in states_given.items():
                states_given[name] = tensor.unbroadcast(state,
                                                        *range(state.ndim))

            def scan_function(*args):
                args = list(args)
                arg_names = (list(sequences_given) +
                             [output for output in application.outputs
                              if output in application.states] +
                             list(contexts_given))
                kwargs = dict(equizip(arg_names, args))
                kwargs.update(rest_kwargs)
                outputs = application(iterate=False, **kwargs)
                # We want to save the computation graph returned by the
                # `application_function` when it is called inside the
                # `theano.scan`.
                application_call.inner_inputs = args
                application_call.inner_outputs = pack(outputs)
                return outputs
            outputs_info = [
                states_given[name] if name in application.states
                else None
                for name in application.outputs]
            result, updates = theano.scan(
                scan_function, sequences=list(sequences_given.values()),
                outputs_info=outputs_info,
                non_sequences=list(contexts_given.values()),
                n_steps=n_steps,
                go_backwards=reverse,
                name='{}_{}_scan'.format(
                    brick.name, application.application_name))
            result = pack(result)
            if return_initial_states:
                # Undo Subtensor
                for i in range(len(states_given)):
                    assert isinstance(result[i].owner.op,
                                      tensor.subtensor.Subtensor)
                    result[i] = result[i].owner.inputs[0]
            if updates:
                application_call.updates = dict_union(application_call.updates,
                                                      updates)

            return result

        return recurrent_apply

    # Decorator can be used with or without arguments
    assert (args and not kwargs) or (not args and kwargs)
    if args:
        application_function, = args
        return application(recurrent_wrapper(application_function))
    else:
        def wrap_application(application_function):
            return application(**kwargs)(
                recurrent_wrapper(application_function))
        return wrap_application


class SimpleRecurrent(BaseRecurrent, Initializable):
    """The traditional recurrent transition.

    The most well-known recurrent transition: a matrix multiplication,
    optionally followed by a non-linearity.

    Parameters
    ----------
    dim : int
        The dimension of the hidden state
    activation : :class:`.Brick`
        The brick to apply as activation.

    Notes
    -----
    See :class:`.Initializable` for initialization parameters.

    """
    @lazy(allocation=['dim'])
    def __init__(self, dim, activation, **kwargs):
        super(SimpleRecurrent, self).__init__(**kwargs)
        self.dim = dim
        self.children = [activation]

    @property
    def W(self):
        return self.parameters[0]

    def get_dim(self, name):
        if name == 'mask':
            return 0
        if name in (SimpleRecurrent.apply.sequences +
                    SimpleRecurrent.apply.states):
            return self.dim
        return super(SimpleRecurrent, self).get_dim(name)

    def _allocate(self):
        self.parameters.append(shared_floatx_nans((self.dim, self.dim),
                                                  name="W"))
        add_role(self.parameters[0], WEIGHT)
        self.parameters.append(shared_floatx_zeros((self.dim,),
                                                   name="initial_state"))
        add_role(self.parameters[1], INITIAL_STATE)

    def _initialize(self):
        self.weights_init.initialize(self.W, self.rng)

    @recurrent(sequences=['inputs', 'mask'], states=['states'],
               outputs=['states'], contexts=[])
    def apply(self, inputs=None, states=None, mask=None):
        """Apply the simple transition.

        Parameters
        ----------
        inputs : :class:`~tensor.TensorVariable`
            The 2D inputs, in the shape (batch, features).
        states : :class:`~tensor.TensorVariable`
            The 2D states, in the shape (batch, features).
        mask : :class:`~tensor.TensorVariable`
            A 1D binary array in the shape (batch,) which is 1 if
            there is data available, 0 if not. Assumed to be 1-s
            only if not given.

        """
        next_states = inputs + tensor.dot(states, self.W)
        next_states = self.children[0].apply(next_states)
        if mask:
            next_states = (mask[:, None] * next_states +
                           (1 - mask[:, None]) * states)
        return next_states

<<<<<<< HEAD
    @application
    def initial_state(self, state_name, batch_size, *args, **kwargs):
        return tensor.repeat(self.parameters[1][None, :], batch_size, 0)
=======
    @application(outputs=apply.states)
    def initial_states(self, batch_size, *args, **kwargs):
        return tensor.repeat(self.params[1][None, :], batch_size, 0)
>>>>>>> cbeb6e1b


class LSTM(BaseRecurrent, Initializable):
    u"""Long Short Term Memory.

    Every unit of an LSTM is equipped with input, forget and output gates.
    This implementation is based on code by Mohammad Pezeshki that
    implements the architecture used in [GSS03]_ and [Grav13]_. It aims to
    do as many computations in parallel as possible and expects the last
    dimension of the input to be four times the output dimension.

    Unlike a vanilla LSTM as described in [HS97]_, this model has peephole
    connections from the cells to the gates. The output gates receive
    information about the cells at the current time step, while the other
    gates only receive information about the cells at the previous time
    step. All 'peephole' weight matrices are diagonal.

    .. [GSS03] Gers, Felix A., Nicol N. Schraudolph, and Jürgen
        Schmidhuber, *Learning precise timing with LSTM recurrent
        networks*, Journal of Machine Learning Research 3 (2003),
        pp. 115-143.
    .. [Grav13] Graves, Alex, *Generating sequences with recurrent neural
        networks*, arXiv preprint arXiv:1308.0850 (2013).
    .. [HS97] Sepp Hochreiter, and Jürgen Schmidhuber, *Long Short-Term
        Memory*, Neural Computation 9(8) (1997), pp. 1735-1780.

    Parameters
    ----------
    dim : int
        The dimension of the hidden state.
    activation : :class:`.Brick`, optional
        The activation function. The default and by far the most popular
        is :class:`.Tanh`.

    Notes
    -----
    See :class:`.Initializable` for initialization parameters.

    """
    @lazy(allocation=['dim'])
    def __init__(self, dim, activation=None, **kwargs):
        super(LSTM, self).__init__(**kwargs)
        self.dim = dim

        if not activation:
            activation = Tanh()
        self.children = [activation]

    def get_dim(self, name):
        if name == 'inputs':
            return self.dim * 4
        if name in ['states', 'cells']:
            return self.dim
        if name == 'mask':
            return 0
        return super(LSTM, self).get_dim(name)

    def _allocate(self):
        self.W_state = shared_floatx_nans((self.dim, 4*self.dim),
                                          name='W_state')
        self.W_cell_to_in = shared_floatx_nans((self.dim,),
                                               name='W_cell_to_in')
        self.W_cell_to_forget = shared_floatx_nans((self.dim,),
                                                   name='W_cell_to_forget')
        self.W_cell_to_out = shared_floatx_nans((self.dim,),
                                                name='W_cell_to_out')
        # The underscore is required to prevent collision with
        # the `initial_state` application method
        self.initial_state_ = shared_floatx_zeros((self.dim,),
                                                  name="initial_state")
        self.initial_cells = shared_floatx_zeros((self.dim,),
                                                 name="initial_cells")
        add_role(self.W_state, WEIGHT)
        add_role(self.W_cell_to_in, WEIGHT)
        add_role(self.W_cell_to_forget, WEIGHT)
        add_role(self.W_cell_to_out, WEIGHT)
        add_role(self.initial_state_, INITIAL_STATE)
        add_role(self.initial_cells, INITIAL_STATE)

        self.parameters = [
            self.W_state, self.W_cell_to_in, self.W_cell_to_forget,
            self.W_cell_to_out, self.initial_state_, self.initial_cells]

    def _initialize(self):
        for weights in self.parameters[:4]:
            self.weights_init.initialize(weights, self.rng)

    @recurrent(sequences=['inputs', 'mask'], states=['states', 'cells'],
               contexts=[], outputs=['states', 'cells'])
    def apply(self, inputs, states, cells, mask=None):
        """Apply the Long Short Term Memory transition.

        Parameters
        ----------
        states : :class:`~tensor.TensorVariable`
            The 2 dimensional matrix of current states in the shape
            (batch_size, features). Required for `one_step` usage.
        cells : :class:`~tensor.TensorVariable`
            The 2 dimensional matrix of current cells in the shape
            (batch_size, features). Required for `one_step` usage.
        inputs : :class:`~tensor.TensorVariable`
            The 2 dimensional matrix of inputs in the shape (batch_size,
            features * 4).
        mask : :class:`~tensor.TensorVariable`
            A 1D binary array in the shape (batch,) which is 1 if there is
            data available, 0 if not. Assumed to be 1-s only if not given.

        Returns
        -------
        states : :class:`~tensor.TensorVariable`
            Next states of the network.
        cells : :class:`~tensor.TensorVariable`
            Next cell activations of the network.

        """
        def slice_last(x, no):
            return x[:, no*self.dim: (no+1)*self.dim]

        nonlinearity = self.children[0].apply

        activation = tensor.dot(states, self.W_state) + inputs
        in_gate = tensor.nnet.sigmoid(slice_last(activation, 0) +
                                      cells * self.W_cell_to_in)
        forget_gate = tensor.nnet.sigmoid(slice_last(activation, 1) +
                                          cells * self.W_cell_to_forget)
        next_cells = (forget_gate * cells +
                      in_gate * nonlinearity(slice_last(activation, 2)))
        out_gate = tensor.nnet.sigmoid(slice_last(activation, 3) +
                                       next_cells * self.W_cell_to_out)
        next_states = out_gate * nonlinearity(next_cells)

        if mask:
            next_states = (mask[:, None] * next_states +
                           (1 - mask[:, None]) * states)
            next_cells = (mask[:, None] * next_cells +
                          (1 - mask[:, None]) * cells)

        return next_states, next_cells

    @application(outputs=apply.states)
    def initial_states(self, batch_size, *args, **kwargs):
        return [tensor.repeat(self.initial_state_[None, :], batch_size, 0),
                tensor.repeat(self.initial_cells[None, :], batch_size, 0)]


class GatedRecurrent(BaseRecurrent, Initializable):
    u"""Gated recurrent neural network.

    Gated recurrent neural network (GRNN) as introduced in [CvMG14]_. Every
    unit of a GRNN is equipped with update and reset gates that facilitate
    better gradient propagation.

    Parameters
    ----------
    dim : int
        The dimension of the hidden state.
    activation : :class:`.Brick` or None
        The brick to apply as activation. If ``None`` a
        :class:`.Tanh` brick is used.
    gate_activation : :class:`.Brick` or None
        The brick to apply as activation for gates. If ``None`` a
        :class:`.Logistic` brick is used.

    Notes
    -----
    See :class:`.Initializable` for initialization parameters.

    .. [CvMG14] Kyunghyun Cho, Bart van Merriënboer, Çağlar Gülçehre,
        Dzmitry Bahdanau, Fethi Bougares, Holger Schwenk, and Yoshua
        Bengio, *Learning Phrase Representations using RNN Encoder-Decoder
        for Statistical Machine Translation*, EMNLP (2014), pp. 1724-1734.

    """
    @lazy(allocation=['dim'])
    def __init__(self, dim, activation=None, gate_activation=None,
                 **kwargs):
        super(GatedRecurrent, self).__init__(**kwargs)
        self.dim = dim

        if not activation:
            activation = Tanh()
        if not gate_activation:
            gate_activation = Logistic()
        self.activation = activation
        self.gate_activation = gate_activation

        self.children = [activation, gate_activation]

    @property
    def state_to_state(self):
        return self.parameters[0]

    @property
    def state_to_gates(self):
        return self.parameters[1]

    def get_dim(self, name):
        if name == 'mask':
            return 0
        if name in ['inputs', 'states']:
            return self.dim
        if name == 'gate_inputs':
            return 2 * self.dim
        return super(GatedRecurrent, self).get_dim(name)

    def _allocate(self):
        self.parameters.append(shared_floatx_nans((self.dim, self.dim),
                               name='state_to_state'))
        self.parameters.append(shared_floatx_nans((self.dim, 2 * self.dim),
                               name='state_to_gates'))
        self.parameters.append(shared_floatx_zeros((self.dim,),
                               name="initial_state"))
        for i in range(2):
            if self.parameters[i]:
                add_role(self.parameters[i], WEIGHT)
        add_role(self.parameters[2], INITIAL_STATE)

    def _initialize(self):
        self.weights_init.initialize(self.state_to_state, self.rng)
        state_to_update = self.weights_init.generate(
            self.rng, (self.dim, self.dim))
        state_to_reset = self.weights_init.generate(
            self.rng, (self.dim, self.dim))
        self.state_to_gates.set_value(
            numpy.hstack([state_to_update, state_to_reset]))

    @recurrent(sequences=['mask', 'inputs', 'gate_inputs'],
               states=['states'], outputs=['states'], contexts=[])
    def apply(self, inputs, gate_inputs, states, mask=None):
        """Apply the gated recurrent transition.

        Parameters
        ----------
        states : :class:`~tensor.TensorVariable`
            The 2 dimensional matrix of current states in the shape
            (batch_size, dim). Required for `one_step` usage.
        inputs : :class:`~tensor.TensorVariable`
            The 2 dimensional matrix of inputs in the shape (batch_size,
            dim)
        gate_inputs : :class:`~tensor.TensorVariable`
            The 2 dimensional matrix of inputs to the gates in the
            shape (batch_size, 2 * dim).
        mask : :class:`~tensor.TensorVariable`
            A 1D binary array in the shape (batch,) which is 1 if there is
            data available, 0 if not. Assumed to be 1-s only if not given.

        Returns
        -------
        output : :class:`~tensor.TensorVariable`
            Next states of the network.

        """
        gate_values = self.gate_activation.apply(
            states.dot(self.state_to_gates) + gate_inputs)
        update_values = gate_values[:, :self.dim]
        reset_values = gate_values[:, self.dim:]
        states_reset = states * reset_values
        next_states = self.activation.apply(
            states_reset.dot(self.state_to_state) + inputs)
        next_states = (next_states * update_values +
                       states * (1 - update_values))
        if mask:
            next_states = (mask[:, None] * next_states +
                           (1 - mask[:, None]) * states)
        return next_states

<<<<<<< HEAD
    @application
    def initial_state(self, state_name, batch_size, *args, **kwargs):
        return tensor.repeat(self.parameters[2][None, :], batch_size, 0)
=======
    @application(outputs=apply.states)
    def initial_states(self, batch_size, *args, **kwargs):
        return [tensor.repeat(self.params[2][None, :], batch_size, 0)]
>>>>>>> cbeb6e1b


class Bidirectional(Initializable):
    """Bidirectional network.

    A bidirectional network is a combination of forward and backward
    recurrent networks which process inputs in different order.

    Parameters
    ----------
    prototype : instance of :class:`BaseRecurrent`
        A prototype brick from which the forward and backward bricks are
        cloned.

    Notes
    -----
    See :class:`.Initializable` for initialization parameters.

    """
    has_bias = False

    @lazy()
    def __init__(self, prototype, **kwargs):
        super(Bidirectional, self).__init__(**kwargs)
        self.prototype = prototype

        self.children = [copy.deepcopy(prototype) for _ in range(2)]
        self.children[0].name = 'forward'
        self.children[1].name = 'backward'

    @application
    def apply(self, *args, **kwargs):
        """Applies forward and backward networks and concatenates outputs."""
        forward = self.children[0].apply(as_list=True, *args, **kwargs)
        backward = [x[::-1] for x in
                    self.children[1].apply(reverse=True, as_list=True,
                                           *args, **kwargs)]
        return [tensor.concatenate([f, b], axis=2)
                for f, b in equizip(forward, backward)]

    @apply.delegate
    def apply_delegate(self):
        return self.children[0].apply


class RecurrentStack(BaseRecurrent, Initializable):
    u"""Stack of recurrent networks.

    Builds a stack of recurrent layers from a supplied list of
    :class:`~blocks.bricks.recurrent.BaseRecurrent` objects.
    Each object must have a `sequences`,
    `contexts`, `states` and `outputs` parameters to its `apply` method,
    such as the ones required by the recurrent decorator from
    :mod:`blocks.bricks.recurrent`.

    In Blocks in general each brick can have an apply method and this
    method has attributes that list the names of the arguments that can be
    passed to the method and the name of the outputs returned by the
    method.
    The attributes of the apply method of this class is made from
    concatenating the attributes of the apply methods of each of the
    transitions from which the stack is made.
    In order to avoid conflict, the names of the arguments appearing in
    the `states` and `outputs` attributes of the apply method of each
    layers are renamed. The names of the bottom layer are used as-is and
    a suffix of the form '_<n>' is added to the names from other layers,
    where '<n>' is the number of the layer starting from 1
    (for first layer above bottom.)

    The `contexts` of all layers are merged into a single list of unique
    names, and no suffix is added. Different layers with the same context
    name will receive the same value.

    The names that appear in `sequences` are treated in the same way as
    the names of `states` and `outputs` if `skip_connections` is "True".
    The only exception is the "mask" element that may appear in the
    `sequences` attribute of all layers, no suffix is added to it and
    all layers will receive the same mask value.
    If you set `skip_connections` to False then only the arguments of the
    `sequences` from the bottom layer will appear in the `sequences`
    attribute of the apply method of this class.
    When using this class, with `skip_connections` set to "True", you can
    supply all inputs to all layers using a single fork which is created
    with `output_names` set to the `apply.sequences` attribute of this
    class. For example, :class:`~blocks.brick.SequenceGenerator` will
    create a such a fork.

    Whether or not `skip_connections` is set, each layer above the bottom
    also receives an input (values to its `sequences` arguments) from a
    fork of the state of the layer below it. Not to be confused with the
    external fork discussed in the previous paragraph.
    It is assumed that all `states` attributes have a "states" argument
    name (this can be configured with `states_name` parameter.)
    The output argument with this name is forked and then added to all the
    elements appearing in the `sequences` of the next layer (except for
    "mask".)
    If `skip_connections` is False then this fork has a bias by default.
    This allows direct usage of this class with input supplied only to the
    first layer. But if you do supply inputs to all layers (by setting
    `skip_connections` to "True") then by default there is no bias and the
    external fork you use to supply the inputs should have its own separate
    bias.

    Parameters
    ----------
    transitions : list
        List of recurrent units to use in each layer. Each derived from
        :class:`~blocks.bricks.recurrent.BaseRecurrent`
        Note: A suffix with layer number is added to transitions' names.
    fork_prototype : :class:`~blocks.bricks.FeedForward`, optional
        A prototype for the  transformation applied to states_name from
        the states of each layer. The transformation is used when the
        `states_name` argument from the `outputs` of one layer
        is used as input to the `sequences` of the next layer. By default
        it :class:`~blocks.bricks.Linear` transformation is used, with
        bias if skip_connections is "False". If you supply your own
        prototype you have to enable/disable bias depending on the
        value of `skip_connections`.
    states_name : string
        In a stack of RNN the state of each layer is used as input to the
        next. The `states_name` identify the argument of the `states`
        and `outputs` attributes of
        each layer that should be used for this task. By default the
        argument is called "states". To be more precise, this is the name
        of the argument in the `outputs` attribute of the apply method of
        each transition (layer.) It is used, via fork, as the `sequences`
        (input) of the next layer. The same element should also appear
        in the `states` attribute of the apply method.
    skip_connections : bool
        By default False. When true, the `sequences` of all layers are
        add to the `sequences` of the apply of this class. When false
        only the `sequences` of the bottom layer appear in the `sequences`
        of the apply of this class. In this case the default fork
        used internally between layers has a bias (see fork_prototype.)

        An external code can inspect the `sequences` attribute of the
        apply method of this class to decide which arguments it need
        (and in what order.) With `skip_connections` you can control
        what is exposed to the externl code. If it is false then the
        external code is expected to supply inputs only to the bottom
        layer and if it is true then the external code is expected to
        supply inputs to all layers. There is just one small problem,
        the external inputs to the layers above the bottom layer are
        added to a fork of the state of the layer below it. As a result
        the output of two forks is added together and it will be
        problematic if both will have a bias. It is assumed
        that the external fork has a bias and therefore by default
        the internal fork will not have a bias if `skip_connections`
        is true.

    Notes
    -----
    See :class:`.BaseRecurrent` for more initialization parameters.

    """
    @staticmethod
    def suffix(name, level):
        if name == "mask":
            return "mask"
        if level == 0:
            return name
        return name + '_' + str(level)

    @staticmethod
    def suffixes(names, level):
        return [RecurrentStack.suffix(name, level)
                for name in names if name != "mask"]

    @staticmethod
    def split_suffix(name):
        # Target name with suffix to the correct layer
        name_level = name.split('_')
        if len(name_level) == 2:
            name, level = name_level
            level = int(level)
        else:
            # It must be from bottom layer
            level = 0
        return name, level

    def __init__(self, transitions, fork_prototype=None, states_name="states",
                 skip_connections=False, **kwargs):
        super(RecurrentStack, self).__init__(**kwargs)

        self.states_name = states_name
        self.skip_connections = skip_connections

        for level, transition in enumerate(transitions):
            transition.name += '_' + str(level)
        self.transitions = transitions

        if fork_prototype is None:
            # If we are not supplied any inputs for the layers above
            # bottom then use bias
            fork_prototype = Linear(use_bias=not skip_connections)
        depth = len(transitions)
        self.forks = [Fork(self.normal_inputs(level),
                           name='fork_' + str(level),
                           prototype=fork_prototype)
                      for level in range(1, depth)]

        self.children = self.transitions + self.forks

        # Programmatically set the apply parameters.
        # parameters of base level are exposed as is
        # excpet for mask which we will put at the very end. See below.
        for property_ in ["sequences", "states", "outputs"]:
            setattr(self.apply,
                    property_,
                    self.suffixes(getattr(transitions[0].apply, property_), 0)
                    )

        # add parameters of other layers
        if skip_connections:
            exposed_arguments = ["sequences", "states", "outputs"]
        else:
            exposed_arguments = ["states", "outputs"]
        for level in range(1, depth):
            for property_ in exposed_arguments:
                setattr(self.apply,
                        property_,
                        getattr(self.apply, property_) +
                        self.suffixes(getattr(transitions[level].apply,
                                              property_),
                                      level)
                        )

        # place mask at end because it has a default value (None)
        # and therefor should come after arguments that may come us
        # unnamed arguments
        if "mask" in transitions[0].apply.sequences:
            self.apply.sequences.append("mask")

        # add context
        self.apply.contexts = list(set(
            sum([transition.apply.contexts for transition in transitions], [])
        ))

        # sum up all the arguments we expect to see in a call to a transition
        # apply method, anything else is a recursion control
        self.transition_args = set(self.apply.sequences +
                                   self.apply.states +
                                   self.apply.contexts)

        for property_ in ["sequences", "states", "contexts", "outputs"]:
            setattr(self.low_memory_apply, property_,
                    getattr(self.apply, property_))

    def normal_inputs(self, level):
        return [name for name in self.transitions[level].apply.sequences
                if name != 'mask']

    def _push_allocation_config(self):
        # Configure the forks that connect the "states" element in the `states`
        # of one layer to the elements in the `sequences` of the next layer,
        # excluding "mask".
        # This involves `get_dim` requests
        # to the transitions. To make sure that it answers
        # correctly we should finish its configuration first.
        for transition in self.transitions:
            transition.push_allocation_config()

        for level, fork in enumerate(self.forks):
            fork.input_dim = self.transitions[level].get_dim(self.states_name)
            fork.output_dims = self.transitions[level + 1].get_dims(
                fork.output_names)

    def do_apply(self, *args, **kwargs):
        """Apply the stack of transitions.

        This is the undecorated implementation of the apply method.
        A method with an @apply decoration should call this method with
        `iterate=True` to indicate that the iteration over all steps
        should be done internally by this method. A method with a
        `@recurrent` method should have `iterate=False` (or unset) to
        indicate that the iteration over all steps is done externally.

        Parameters
        ----------
        See docstring of the class for arguments appearing in
        self.apply.sequences, self.apply.states, self.apply.contexts
        All arguments values are of type :class:`~tensor.TensorVariable`.

        In addition the `iterate`, `reverse`, `return_initial_states` or
        any other argument defined in `recurrent_apply` wrapper.

        Returns
        -------
        The outputs of all transitions as defined in `self.apply.outputs`
        All return values are of type :class:`~tensor.TensorVariable`.

        """
        nargs = len(args)
        assert nargs <= len(self.apply.sequences)
        kwargs.update(zip(self.apply.sequences[:nargs], args))

        if kwargs.get("reverse", False):
            raise NotImplementedError

        results = []
        last_states = None
        for level, transition in enumerate(self.transitions):
            normal_inputs = self.normal_inputs(level)
            layer_kwargs = dict()

            if level == 0 or self.skip_connections:
                for name in normal_inputs:
                    layer_kwargs[name] = kwargs.get(self.suffix(name, level))
            if "mask" in transition.apply.sequences:
                layer_kwargs["mask"] = kwargs.get("mask")

            for name in transition.apply.states:
                layer_kwargs[name] = kwargs.get(self.suffix(name, level))

            for name in transition.apply.contexts:
                layer_kwargs[name] = kwargs.get(name)  # contexts has no suffix

            if level > 0:
                # add the forked states of the layer below
                inputs = self.forks[level - 1].apply(last_states, as_list=True)
                for name, input_ in zip(normal_inputs, inputs):
                    if layer_kwargs.get(name):
                        layer_kwargs[name] += input_
                    else:
                        layer_kwargs[name] = input_

            # Handle all other arguments
            # For example, if the method is called directly
            # (`low_memory=False`)
            # then the arguments that recurrent
            # expects to see such as: 'iterate', 'reverse',
            # 'return_initial_states' may appear.
            for k in set(kwargs.keys()) - self.transition_args:
                layer_kwargs[k] = kwargs[k]

            result = transition.apply(as_list=True, **layer_kwargs)
            results.extend(result)

            state_index = transition.apply.outputs.index(self.states_name)
            last_states = result[state_index]
            if kwargs.get('return_initial_states', False):
                # Note that the following line reset the tag
                last_states = last_states[1:]

        return tuple(results)

    @recurrent
    def low_memory_apply(self, *args, **kwargs):
        # we let the recurrent decorator handle the iteration for us
        # so do_apply needs to do a single step.
        kwargs['iterate'] = False
        return self.do_apply(*args, **kwargs)

    @application
    def apply(self, *args, **kwargs):
        """Apply the stack of transitions.

        Parameters
        ----------
        low_memory : bool
            Use the slow, but also memory efficient, implementation of
            this code.

        See docstring of the class for arguments appearing in
        self.apply.sequences, self.apply.states, self.apply.contexts
        All arguments values are of type :class:`~tensor.TensorVariable`.

        In addition the `iterate`, `reverse`, `return_initial_states` or
        any other argument defined in `recurrent_apply` wrapper.

        Returns
        -------
        The outputs of all transitions as defined in `self.apply.outputs`
        All return values are of type :class:`~tensor.TensorVariable`.

        """
        if kwargs.pop('low_memory', False):
            return self.low_memory_apply(*args, **kwargs)
        # we let the transition in self.transitions each do their iterations
        # separatly, one layer at a time.
        return self.do_apply(*args, **kwargs)

    def get_dim(self, name):
        # Check if we have a contexts element.
        for transition in self.transitions:
            if name in transition.apply.contexts:
                # hopefully there is no conflict between layers about dim
                return transition.get_dim(name)

        name, level = self.split_suffix(name)
        transition = self.transitions[level]
        return transition.get_dim(name)

    @application
    def initial_state(self, state_name, batch_size, *args, **kwargs):
        state_name, level = self.split_suffix(state_name)
        transition = self.transitions[level]
        return transition.initial_state(state_name, batch_size,
                                        *args, **kwargs)<|MERGE_RESOLUTION|>--- conflicted
+++ resolved
@@ -329,15 +329,9 @@
                            (1 - mask[:, None]) * states)
         return next_states
 
-<<<<<<< HEAD
-    @application
-    def initial_state(self, state_name, batch_size, *args, **kwargs):
-        return tensor.repeat(self.parameters[1][None, :], batch_size, 0)
-=======
     @application(outputs=apply.states)
     def initial_states(self, batch_size, *args, **kwargs):
-        return tensor.repeat(self.params[1][None, :], batch_size, 0)
->>>>>>> cbeb6e1b
+        return tensor.repeat(self.parameters[1][None, :], batch_size, 0)
 
 
 class LSTM(BaseRecurrent, Initializable):
@@ -604,15 +598,9 @@
                            (1 - mask[:, None]) * states)
         return next_states
 
-<<<<<<< HEAD
-    @application
-    def initial_state(self, state_name, batch_size, *args, **kwargs):
-        return tensor.repeat(self.parameters[2][None, :], batch_size, 0)
-=======
     @application(outputs=apply.states)
     def initial_states(self, batch_size, *args, **kwargs):
-        return [tensor.repeat(self.params[2][None, :], batch_size, 0)]
->>>>>>> cbeb6e1b
+        return [tensor.repeat(self.parameters[2][None, :], batch_size, 0)]
 
 
 class Bidirectional(Initializable):
